--- conflicted
+++ resolved
@@ -28,12 +28,6 @@
         self.create_project(PKG_NAME)
         os.chdir(self.repo_dir)
 
-<<<<<<< HEAD
-=======
-    def tearDown(self):
-        shutil.rmtree(self.repo_dir)
-
->>>>>>> 8fe640e0
     def test_init_worked(self):
         # Not actually running init here, just making sure it worked when
         # run during setup.
